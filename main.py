#!/usr/bin/env python3

# MIT License

# Copyright (c) 2025 Hoel Kervadec, Caroline Magg

# Permission is hereby granted, free of charge, to any person obtaining a copy
# of this software and associated documentation files (the "Software"), to deal
# in the Software without restriction, including without limitation the rights
# to use, copy, modify, merge, publish, distribute, sublicense, and/or sell
# copies of the Software, and to permit persons to whom the Software is
# furnished to do so, subject to the following conditions:

# The above copyright notice and this permission notice shall be included in all
# copies or substantial portions of the Software.

# THE SOFTWARE IS PROVIDED "AS IS", WITHOUT WARRANTY OF ANY KIND, EXPRESS OR
# IMPLIED, INCLUDING BUT NOT LIMITED TO THE WARRANTIES OF MERCHANTABILITY,
# FITNESS FOR A PARTICULAR PURPOSE AND NONINFRINGEMENT. IN NO EVENT SHALL THE
# AUTHORS OR COPYRIGHT HOLDERS BE LIABLE FOR ANY CLAIM, DAMAGES OR OTHER
# LIABILITY, WHETHER IN AN ACTION OF CONTRACT, TORT OR OTHERWISE, ARISING FROM,
# OUT OF OR IN CONNECTION WITH THE SOFTWARE OR THE USE OR OTHER DEALINGS IN THE
# SOFTWARE.

import argparse
import random
import warnings
from typing import Any
from pathlib import Path
from pprint import pprint
from operator import itemgetter
from shutil import copytree, rmtree
from dataclasses import dataclass
from preprocess import Denoise2D, ROIBackgroundStrip
import torch
import numpy as np
import torch.nn.functional as F
from torch import nn, Tensor
from torchvision import transforms
from torch.utils.data import DataLoader


from dataset import SliceDataset
from ShallowNet import shallowCNN
from ENet import ENet
from utils import (Dcm,
                   class2one_hot,
                   probs2one_hot,
                   probs2class,
                   tqdm_,
                   dice_coef,
                   save_images)

<<<<<<< HEAD
from losses import (CrossEntropy)
from functools import partial
=======
from losses import *
>>>>>>> dab9e21f

datasets_params: dict[str, dict[str, Any]] = {}
# K for the number of classes
# Avoids the classes with C (often used for the number of Channel)
datasets_params["TOY2"] = {'K': 2, 'net': shallowCNN, 'B': 2, 'kernels': 8, 'factor': 2}
datasets_params["SEGTHOR"] = {'K': 5, 'net': ENet, 'B': 8, 'kernels': 8, 'factor': 2}
datasets_params["SEGTHOR_CLEAN"] = {'K': 5, 'net': ENet, 'B': 8, 'kernels': 8, 'factor': 2}

def img_transform(img):
        img = img.convert('L')
        img = np.array(img)[np.newaxis, ...]
        img = img / 255  # max <= 1
        img = torch.tensor(img, dtype=torch.float32)
        return img

def img_transform_denoise_only(
    img,
    *,
    denoise_method: str = "gaussian",
    denoise_ksize: int = 5,
    denoise_sigma: float = 1.0,
):
    """Base -> denoise."""
    t = img_transform(img)
    return Denoise2D(method=denoise_method, ksize=denoise_ksize, sigma=denoise_sigma)(t)

def img_transform_roi_only(
    img,
    *,
    roi_method: str = "otsu",
    roi_thresh: float = 0.1,
):
    """Base -> ROI background suppression."""
    t = img_transform(img)
    return ROIBackgroundStrip(method=roi_method, thresh=roi_thresh)(t)


def gt_transform(K, img):
        img = np.array(img)[...]
        # The idea is that the classes are mapped to {0, 255} for binary cases
        # {0, 85, 170, 255} for 4 classes
        # {0, 51, 102, 153, 204, 255} for 6 classes
        # Very sketchy but that works here and that simplifies visualization
        img = img / (255 / (K - 1)) if K != 5 else img / 63  # max <= 1
        img = torch.tensor(img, dtype=torch.int64)[None, ...]  # Add one dimension to simulate batch
        img = class2one_hot(img, K=K)
        return img[0]

def set_seed(seed: int, device):
    random.seed(seed)
    np.random.seed(seed)
    torch.manual_seed(seed)
    if device.type == 'cuda':
        torch.cuda.manual_seed_all(seed)
    print(f">> Set all seeds to {seed}")
    torch.backends.cudnn.deterministic = True
    torch.backends.cudnn.benchmark = False
    #g = torch.Generator()
    #g.manual_seed(seed)

def set_seed(seed: int, device):
    random.seed(seed)
    np.random.seed(seed)
    torch.manual_seed(seed)
    if device.type == 'cuda':
        torch.cuda.manual_seed_all(seed)
    print(f">> Set all seeds to {seed}")
    torch.backends.cudnn.deterministic = True
    torch.backends.cudnn.benchmark = False
    g = torch.Generator()
    g.manual_seed(seed)
    return g

def setup(args) -> tuple[nn.Module, Any, Any, DataLoader, DataLoader, int]:
    # Networks and scheduler
    gpu: bool = args.gpu and torch.cuda.is_available()
    device = torch.device("cuda") if gpu else torch.device("cpu")
    print(f">> Picked {device} to run experiments")

    # Reproducibility
    g= set_seed(args.seed, device)

    K: int = datasets_params[args.dataset]['K']
    kernels: int = datasets_params[args.dataset]['kernels'] if 'kernels' in datasets_params[args.dataset] else 8
    factor: int = datasets_params[args.dataset]['factor'] if 'factor' in datasets_params[args.dataset] else 2
    net = datasets_params[args.dataset]['net'](1, K, kernels=kernels, factor=factor)
    net.init_weights()
    net.to(device)

    lr = 0.0005
    optimizer = torch.optim.Adam(net.parameters(), lr=lr, betas=(0.9, 0.999))
    # Dataset part
    B: int = datasets_params[args.dataset]['B']
    root_dir = Path("data") / args.dataset

    # Picklable image transform (no lambdas, all top-level ops)

    if getattr(args, "denoise", False):
        img_transform_fn = partial(
            img_transform_denoise_only,
            denoise_method=getattr(args, "denoise_method", "gaussian"),
            denoise_ksize=int(getattr(args, "denoise_ksize", 5)),
            denoise_sigma=float(getattr(args, "denoise_sigma", 1.0)),
        )
    elif getattr(args, "use_roi", False):
        img_transform_fn = partial(
            img_transform_roi_only,
            roi_method=getattr(args, "roi_method", "otsu"),
            roi_thresh=float(getattr(args, "roi_thresh", 0.1)),
        )
    else:
        img_transform_fn = img_transform


    train_set = SliceDataset('train',
                             root_dir,
                             img_transform=img_transform_fn,
                             gt_transform= partial(gt_transform, K),
                             augment=args.augment,  #!
                             debug=args.debug,
                             seed=args.seed)
    train_loader = DataLoader(train_set,
                              batch_size=B,
                              num_workers=5,
                              shuffle=True,generator=g)

    val_set = SliceDataset('val',
                           root_dir,
                           img_transform=img_transform_fn,
                           gt_transform=partial(gt_transform, K),
                           debug=args.debug)
    val_loader = DataLoader(val_set,
                            batch_size=B,
                            num_workers=5,
                            shuffle=False,generator=g)


    args.dest.mkdir(parents=True, exist_ok=True)

    return (net, optimizer, device, train_loader, val_loader, K)


def runTraining(args):
    print(f">>> Setting up to train on {args.dataset} with {args.mode}")
    net, optimizer, device, train_loader, val_loader, K = setup(args)

    if args.mode == "full":
        loss_fn = CrossEntropy(idk=list(range(K)))  # Supervise both background and foreground
    elif args.mode in ["partial"] and args.dataset == 'SEGTHOR':
        loss_fn = CrossEntropy(idk=[0, 1, 3, 4])  # Do not supervise the heart (class 2)
    elif args.mode in ["dice"]:
        loss_fn = DiceLoss(idk=list(range(K))) 
    elif args.mode in ["focal"]:
        loss_fn = FocalLoss(idk=list(range(K))) 
    elif args.mode in ["combo"]:
        loss_fn = ComboLoss(idk=list(range(K)))  
    elif args.mode in ["focal_dice"]:
        loss_fn = ComboFocalDice(idk=list(range(K))) 
    elif args.mode in ["focal_cross"]:
        loss_fn = ComboFocalCrossEntropy(idk=list(range(K)))  
    else:
        raise ValueError(args.mode, args.dataset)

    # Notice one has the length of the _loader_, and the other one of the _dataset_
    log_loss_tra: Tensor = torch.zeros((args.epochs, len(train_loader)))
    log_dice_tra: Tensor = torch.zeros((args.epochs, len(train_loader.dataset), K))
    log_loss_val: Tensor = torch.zeros((args.epochs, len(val_loader)))
    log_dice_val: Tensor = torch.zeros((args.epochs, len(val_loader.dataset), K))

    best_dice: float = 0

    for e in range(args.epochs):
        for m in ['train', 'val']:
            match m:
                case 'train':
                    net.train()
                    opt = optimizer
                    cm = Dcm
                    desc = f">> Training   ({e: 4d})"
                    loader = train_loader
                    log_loss = log_loss_tra
                    log_dice = log_dice_tra
                case 'val':
                    net.eval()
                    opt = None
                    cm = torch.no_grad
                    desc = f">> Validation ({e: 4d})"
                    loader = val_loader
                    log_loss = log_loss_val
                    log_dice = log_dice_val

            with cm():  # Either dummy context manager, or the torch.no_grad for validation
                j = 0
                tq_iter = tqdm_(enumerate(loader), total=len(loader), desc=desc)
                for i, data in tq_iter:
                    img = data['images'].to(device)
                    gt = data['gts'].to(device)

                    if opt:  # So only for training
                        opt.zero_grad()

                    # Sanity tests to see we loaded and encoded the data correctly
                    assert 0 <= img.min() and img.max() <= 1
                    B, _, W, H = img.shape

                    pred_logits = net(img)
                    pred_probs = F.softmax(1 * pred_logits, dim=1)  # 1 is the temperature parameter

                    # Metrics computation, not used for training
                    pred_seg = probs2one_hot(pred_probs)
                    log_dice[e, j:j + B, :] = dice_coef(pred_seg, gt)  # One DSC value per sample and per class

                    loss = loss_fn(pred_probs, gt)
                    log_loss[e, i] = loss.item()  # One loss value per batch (averaged in the loss)

                    if opt:  # Only for training
                        loss.backward()
                        opt.step()

                    if m == 'val':
                        with warnings.catch_warnings():
                            warnings.filterwarnings('ignore', category=UserWarning)
                            predicted_class: Tensor = probs2class(pred_probs)
                            mult: int = 63 if K == 5 else (255 / (K - 1))
                            save_images(predicted_class * mult,
                                        data['stems'],
                                        args.dest / f"iter{e:03d}" / m)

                    j += B  # Keep in mind that _in theory_, each batch might have a different size
                    # For the DSC average: do not take the background class (0) into account:
                    postfix_dict: dict[str, str] = {"Dice": f"{log_dice[e, :j, 1:].mean():05.3f}",
                                                    "Loss": f"{log_loss[e, :i + 1].mean():5.2e}"}
                    if K > 2:
                        postfix_dict |= {f"Dice-{k}": f"{log_dice[e, :j, k].mean():05.3f}"
                                         for k in range(1, K)}
                    tq_iter.set_postfix(postfix_dict)

        # I save it at each epochs, in case the code crashes or I decide to stop it early
        np.save(args.dest / "loss_tra.npy", log_loss_tra)
        np.save(args.dest / "dice_tra.npy", log_dice_tra)
        np.save(args.dest / "loss_val.npy", log_loss_val)
        np.save(args.dest / "dice_val.npy", log_dice_val)

        current_dice: float = log_dice_val[e, :, 1:].mean().item()
        if current_dice > best_dice:
            message = f">>> Improved dice at epoch {e}: {best_dice:05.3f}->{current_dice:05.3f} DSC"
            print(message)
            best_dice = current_dice
            with open(args.dest / "best_epoch.txt", 'w') as f:
                f.write(message)

            best_folder = args.dest / "best_epoch"
            if best_folder.exists():
                rmtree(best_folder)
            copytree(args.dest / f"iter{e:03d}", Path(best_folder))

            torch.save(net, args.dest / "bestmodel.pkl")
            torch.save(net.state_dict(), args.dest / "bestweights.pt")


def main():
    parser = argparse.ArgumentParser()

    parser.add_argument('--epochs', default=20, type=int)
    parser.add_argument('--dataset', default='TOY2', choices=datasets_params.keys())
    parser.add_argument('--mode', default='full', choices=['partial', 'full', 'dice', 'focal', 'combo', 'focal_dice', 'focal_cross'])
    parser.add_argument('--dest', type=Path, required=True,
                        help="Destination directory to save the results_2 (predictions and weights).")

    parser.add_argument('--gpu', action='store_true')
    parser.add_argument('--debug', action='store_true',
                        help="Keep only a fraction (10 samples) of the datasets, "
                             "to test the logics around epochs and logging easily.")
    parser.add_argument('--augment', action='store_true')
    parser.add_argument('--seed', type=int, default=0)

    parser.add_argument('--use_roi', action='store_true',
                        help="Enable simple ROI preprocessing that suppresses background intensities (no size change).")
    parser.add_argument('--roi_method', default='otsu', choices=['otsu', 'fixed'],
                        help="ROI thresholding method: 'otsu' (default) or 'fixed'.")
    parser.add_argument('--roi_thresh', default=0.1, type=float,
                        help="Fixed threshold in [0,1] if --roi_method fixed (ignored for 'otsu').")

    parser.add_argument('--denoise', action='store_true',
                        help="Apply denoising to input images (after ToTensor).")

    parser.add_argument('--denoise_method', default='gaussian', choices=['gaussian', 'median'],
                        help="Denoising method: 'gaussian' (separable blur) or 'median'.")

    parser.add_argument('--denoise_ksize', default=5, type=int,
                        help="Kernel size for denoising (odd integer).")

    parser.add_argument('--denoise_sigma', default=1.0, type=float,
                        help="Sigma for gaussian denoising (ignored by median).")

    parser.add_argument('--seeds', type=str, default=None,
                        help="Comma-separated seeds; if set, overrides --seed and loops internally")

    parser.add_argument('--augment', action='store_true')
    parser.add_argument('--seed', type=int, default=0)

    args = parser.parse_args()

    pprint(args)

    if args.seeds:
        for s in [int(x) for x in args.seeds.split(',')]:
            sub = argparse.Namespace(**vars(args))
            sub.seed = s
            sub.dest = args.dest / f"seed{s}"
            runTraining(sub)
    else:
        runTraining(args)


if __name__ == '__main__':
    main()<|MERGE_RESOLUTION|>--- conflicted
+++ resolved
@@ -51,12 +51,9 @@
                    dice_coef,
                    save_images)
 
-<<<<<<< HEAD
 from losses import (CrossEntropy)
 from functools import partial
-=======
 from losses import *
->>>>>>> dab9e21f
 
 datasets_params: dict[str, dict[str, Any]] = {}
 # K for the number of classes
@@ -208,15 +205,15 @@
     elif args.mode in ["partial"] and args.dataset == 'SEGTHOR':
         loss_fn = CrossEntropy(idk=[0, 1, 3, 4])  # Do not supervise the heart (class 2)
     elif args.mode in ["dice"]:
-        loss_fn = DiceLoss(idk=list(range(K))) 
+        loss_fn = DiceLoss(idk=list(range(K)))
     elif args.mode in ["focal"]:
-        loss_fn = FocalLoss(idk=list(range(K))) 
+        loss_fn = FocalLoss(idk=list(range(K)))
     elif args.mode in ["combo"]:
-        loss_fn = ComboLoss(idk=list(range(K)))  
+        loss_fn = ComboLoss(idk=list(range(K)))
     elif args.mode in ["focal_dice"]:
-        loss_fn = ComboFocalDice(idk=list(range(K))) 
+        loss_fn = ComboFocalDice(idk=list(range(K)))
     elif args.mode in ["focal_cross"]:
-        loss_fn = ComboFocalCrossEntropy(idk=list(range(K)))  
+        loss_fn = ComboFocalCrossEntropy(idk=list(range(K)))
     else:
         raise ValueError(args.mode, args.dataset)
 
@@ -371,6 +368,5 @@
     else:
         runTraining(args)
 
-
 if __name__ == '__main__':
     main()